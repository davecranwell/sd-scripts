This repository contains training, generation and utility scripts for Stable Diffusion.

[__Change History__](#change-history) is moved to the bottom of the page. 
更新履歴は[ページ末尾](#change-history)に移しました。

[日本語版READMEはこちら](./README-ja.md)

For easier use (GUI and PowerShell scripts etc...), please visit [the repository maintained by bmaltais](https://github.com/bmaltais/kohya_ss). Thanks to @bmaltais!

This repository contains the scripts for:

* DreamBooth training, including U-Net and Text Encoder
* Fine-tuning (native training), including U-Net and Text Encoder
* LoRA training
* Textual Inversion training
* Image generation
* Model conversion (supports 1.x and 2.x, Stable Diffision ckpt/safetensors and Diffusers)

## About requirements.txt

The file does not contain requirements for PyTorch. Because the version of PyTorch depends on the environment, it is not included in the file. Please install PyTorch first according to the environment. See installation instructions below.

The scripts are tested with Pytorch 2.1.2. 2.0.1 and 1.12.1 is not tested but should work.

## Links to usage documentation

Most of the documents are written in Japanese.

[English translation by darkstorm2150 is here](https://github.com/darkstorm2150/sd-scripts#links-to-usage-documentation). Thanks to darkstorm2150!

* [Training guide - common](./docs/train_README-ja.md) : data preparation, options etc... 
  * [Chinese version](./docs/train_README-zh.md)
* [SDXL training](./docs/train_SDXL-en.md) (English version)
* [Dataset config](./docs/config_README-ja.md) 
  * [English version](./docs/config_README-en.md)
* [DreamBooth training guide](./docs/train_db_README-ja.md)
* [Step by Step fine-tuning guide](./docs/fine_tune_README_ja.md):
* [Training LoRA](./docs/train_network_README-ja.md)
* [Training Textual Inversion](./docs/train_ti_README-ja.md)
* [Image generation](./docs/gen_img_README-ja.md)
* note.com [Model conversion](https://note.com/kohya_ss/n/n374f316fe4ad)

## Windows Required Dependencies

Python 3.10.6 and Git:

- Python 3.10.6: https://www.python.org/ftp/python/3.10.6/python-3.10.6-amd64.exe
- git: https://git-scm.com/download/win

Give unrestricted script access to powershell so venv can work:

- Open an administrator powershell window
- Type `Set-ExecutionPolicy Unrestricted` and answer A
- Close admin powershell window

## Windows Installation

Open a regular Powershell terminal and type the following inside:

```powershell
git clone https://github.com/kohya-ss/sd-scripts.git
cd sd-scripts

python -m venv venv
.\venv\Scripts\activate

pip install torch==2.1.2 torchvision==0.16.2 --index-url https://download.pytorch.org/whl/cu118
pip install --upgrade -r requirements.txt
pip install xformers==0.0.23.post1 --index-url https://download.pytorch.org/whl/cu118

accelerate config
```

If `python -m venv` shows only `python`, change `python` to `py`.

__Note:__ Now `bitsandbytes==0.43.0`, `prodigyopt==1.0` and `lion-pytorch==0.0.6` are included in the requirements.txt. If you'd like to use the another version, please install it manually.

This installation is for CUDA 11.8. If you use a different version of CUDA, please install the appropriate version of PyTorch and xformers. For example, if you use CUDA 12, please install `pip install torch==2.1.2 torchvision==0.16.2 --index-url https://download.pytorch.org/whl/cu121` and `pip install xformers==0.0.23.post1 --index-url https://download.pytorch.org/whl/cu121`.

<!-- 
cp .\bitsandbytes_windows\*.dll .\venv\Lib\site-packages\bitsandbytes\
cp .\bitsandbytes_windows\cextension.py .\venv\Lib\site-packages\bitsandbytes\cextension.py
cp .\bitsandbytes_windows\main.py .\venv\Lib\site-packages\bitsandbytes\cuda_setup\main.py
-->
Answers to accelerate config:

```txt
- This machine
- No distributed training
- NO
- NO
- NO
- all
- fp16
```

If you'd like to use bf16, please answer `bf16` to the last question.

Note: Some user reports ``ValueError: fp16 mixed precision requires a GPU`` is occurred in training. In this case, answer `0` for the 6th question: 
``What GPU(s) (by id) should be used for training on this machine as a comma-separated list? [all]:`` 

(Single GPU with id `0` will be used.)

## Upgrade

When a new release comes out you can upgrade your repo with the following command:

```powershell
cd sd-scripts
git pull
.\venv\Scripts\activate
pip install --use-pep517 --upgrade -r requirements.txt
```

Once the commands have completed successfully you should be ready to use the new version.

### Upgrade PyTorch

If you want to upgrade PyTorch, you can upgrade it with `pip install` command in [Windows Installation](#windows-installation) section. `xformers` is also required to be upgraded when PyTorch is upgraded.

## Credits

The implementation for LoRA is based on [cloneofsimo's repo](https://github.com/cloneofsimo/lora). Thank you for great work!

The LoRA expansion to Conv2d 3x3 was initially released by cloneofsimo and its effectiveness was demonstrated at [LoCon](https://github.com/KohakuBlueleaf/LoCon) by KohakuBlueleaf. Thank you so much KohakuBlueleaf!

## License

The majority of scripts is licensed under ASL 2.0 (including codes from Diffusers, cloneofsimo's and LoCon), however portions of the project are available under separate license terms:

[Memory Efficient Attention Pytorch](https://github.com/lucidrains/memory-efficient-attention-pytorch): MIT

[bitsandbytes](https://github.com/TimDettmers/bitsandbytes): MIT

[BLIP](https://github.com/salesforce/BLIP): BSD-3-Clause


## Change History

<<<<<<< HEAD
### Working in progress

- __important__ The dependent libraries are updated. Please see [Upgrade](#upgrade) and update the libraries.
  - bitsandbytes, transformers, accelerate and huggingface_hub are updated. 
  - If you encounter any issues, please report them.

- Fixed a bug where the loss weight was incorrect when `--debiased_estimation_loss` was specified with `--v_parameterization`. PR [#1715](https://github.com/kohya-ss/sd-scripts/pull/1715) Thanks to catboxanon! See [the PR](https://github.com/kohya-ss/sd-scripts/pull/1715) for details.
  - Removed the warning when `--v_parameterization` is specified in SDXL and SD1.5. PR [#1717](https://github.com/kohya-ss/sd-scripts/pull/1717)

- There was a bug where the min_bucket_reso/max_bucket_reso in the dataset configuration did not create the correct resolution bucket if it was not divisible by bucket_reso_steps. These values are now warned and automatically rounded to a divisible value. Thanks to Maru-mee for raising the issue. Related PR [#1632](https://github.com/kohya-ss/sd-scripts/pull/1632)

- `bitsandbytes` is updated to 0.44.0. Now you can use `AdEMAMix8bit` and `PagedAdEMAMix8bit` in the training script. PR [#1640](https://github.com/kohya-ss/sd-scripts/pull/1640) Thanks to sdbds!
  - There is no abbreviation, so please specify the full path like `--optimizer_type bitsandbytes.optim.AdEMAMix8bit` (not bnb but bitsandbytes).

- Fixed a bug in the cache of latents. When `flip_aug`, `alpha_mask`, and `random_crop` are different in multiple subsets in the dataset configuration file (.toml), the last subset is used instead of reflecting them correctly.

- Fixed an issue where the timesteps in the batch were the same when using Huber loss. PR [#1628](https://github.com/kohya-ss/sd-scripts/pull/1628) Thanks to recris!

- Improvements in OFT (Orthogonal Finetuning) Implementation
  1. Optimization of Calculation Order:
      - Changed the calculation order in the forward method from (Wx)R to W(xR).
      - This has improved computational efficiency and processing speed.
  2. Correction of Bias Application:
      - In the previous implementation, R was incorrectly applied to the bias.
      - The new implementation now correctly handles bias by using F.conv2d and F.linear.
  3. Efficiency Enhancement in Matrix Operations:
      - Introduced einsum in both the forward and merge_to methods.
      - This has optimized matrix operations, resulting in further speed improvements.
  4. Proper Handling of Data Types:
      - Improved to use torch.float32 during calculations and convert results back to the original data type.
      - This maintains precision while ensuring compatibility with the original model.
  5. Unified Processing for Conv2d and Linear Layers:
     - Implemented a consistent method for applying OFT to both layer types.
  - These changes have made the OFT implementation more efficient and accurate, potentially leading to improved model performance and training stability.

  - Additional Information
    * Recommended α value for OFT constraint: We recommend using α values between 1e-4 and 1e-2. This differs slightly from the original implementation of "(α\*out_dim\*out_dim)". Our implementation uses "(α\*out_dim)", hence we recommend higher values than the 1e-5 suggested in the original implementation.

    * Performance Improvement: Training speed has been improved by approximately 30%.

    * Inference Environment: This implementation is compatible with and operates within Stable Diffusion web UI (SD1/2 and SDXL).

- The INVERSE_SQRT, COSINE_WITH_MIN_LR, and WARMUP_STABLE_DECAY learning rate schedules are now available in the transformers library. See PR [#1393](https://github.com/kohya-ss/sd-scripts/pull/1393) for details. Thanks to sdbds!
  - See the [transformers documentation](https://huggingface.co/docs/transformers/v4.44.2/en/main_classes/optimizer_schedules#schedules) for details on each scheduler.
  - `--lr_warmup_steps` and `--lr_decay_steps` can now be specified as a ratio of the number of training steps, not just the step value. Example: `--lr_warmup_steps=0.1` or `--lr_warmup_steps=10%`, etc.

https://github.com/kohya-ss/sd-scripts/pull/1393
- When enlarging images in the script (when the size of the training image is small and bucket_no_upscale is not specified), it has been changed to use Pillow's resize and LANCZOS interpolation instead of OpenCV2's resize and Lanczos4 interpolation. The quality of the image enlargement may be slightly improved. PR [#1426](https://github.com/kohya-ss/sd-scripts/pull/1426) Thanks to sdbds!

- Sample image generation during training now works on non-CUDA devices. PR [#1433](https://github.com/kohya-ss/sd-scripts/pull/1433) Thanks to millie-v!

- `--v_parameterization` is available in `sdxl_train.py`. The results are unpredictable, so use with caution. PR [#1505](https://github.com/kohya-ss/sd-scripts/pull/1505) Thanks to liesened!

- Fused optimizer is available for SDXL training. PR [#1259](https://github.com/kohya-ss/sd-scripts/pull/1259) Thanks to 2kpr!
  - The memory usage during training is significantly reduced by integrating the optimizer's backward pass with step. The training results are the same as before, but if you have plenty of memory, the speed will be slower.
  - Specify the `--fused_backward_pass` option in `sdxl_train.py`. At this time, only AdaFactor is supported. Gradient accumulation is not available.
  - Setting mixed precision to `no` seems to use less memory than `fp16` or `bf16`.
  - Training is possible with a memory usage of about 17GB with a batch size of 1 and fp32. If you specify the `--full_bf16` option, you can further reduce the memory usage (but the accuracy will be lower). With the same memory usage as before, you can increase the batch size.
  - PyTorch 2.1 or later is required because it uses the new API `Tensor.register_post_accumulate_grad_hook(hook)`.
  - Mechanism: Normally, backward -> step is performed for each parameter, so all gradients need to be temporarily stored in memory. "Fuse backward and step" reduces memory usage by performing backward/step for each parameter and reflecting the gradient immediately. The more parameters there are, the greater the effect, so it is not effective in other training scripts (LoRA, etc.) where the memory usage peak is elsewhere, and there are no plans to implement it in those training scripts.

- Optimizer groups feature is added to SDXL training. PR [#1319](https://github.com/kohya-ss/sd-scripts/pull/1319)
  - Memory usage is reduced by the same principle as Fused optimizer. The training results and speed are the same as Fused optimizer.
  - Specify the number of groups like `--fused_optimizer_groups 10` in `sdxl_train.py`. Increasing the number of groups reduces memory usage but slows down training. Since the effect is limited to a certain number, it is recommended to specify 4-10.
  - Any optimizer can be used, but optimizers that automatically calculate the learning rate (such as D-Adaptation and Prodigy) cannot be used. Gradient accumulation is not available.
  - `--fused_optimizer_groups` cannot be used with `--fused_backward_pass`. When using AdaFactor, the memory usage is slightly larger than with Fused optimizer. PyTorch 2.1 or later is required.
  - Mechanism: While Fused optimizer performs backward/step for individual parameters within the optimizer, optimizer groups reduce memory usage by grouping parameters and creating multiple optimizers to perform backward/step for each group. Fused optimizer requires implementation on the optimizer side, while optimizer groups are implemented only on the training script side.

- LoRA+ is supported. PR [#1233](https://github.com/kohya-ss/sd-scripts/pull/1233) Thanks to rockerBOO!
  - LoRA+ is a method to improve training speed by increasing the learning rate of the UP side (LoRA-B) of LoRA. Specify the multiple. The original paper recommends 16, but adjust as needed. Please see the PR for details.
  - Specify `loraplus_lr_ratio` with `--network_args`. Example: `--network_args "loraplus_lr_ratio=16"`
  - `loraplus_unet_lr_ratio` and `loraplus_lr_ratio` can be specified separately for U-Net and Text Encoder.
    - Example: `--network_args "loraplus_unet_lr_ratio=16" "loraplus_text_encoder_lr_ratio=4"` or `--network_args "loraplus_lr_ratio=16" "loraplus_text_encoder_lr_ratio=4"` etc.
  - `network_module` `networks.lora` and `networks.dylora` are available.

- The feature to use the transparency (alpha channel) of the image as a mask in the loss calculation has been added. PR [#1223](https://github.com/kohya-ss/sd-scripts/pull/1223) Thanks to u-haru!
  - The transparent part is ignored during training. Specify the `--alpha_mask` option in the training script or specify `alpha_mask = true` in the dataset configuration file.
  - See [About masked loss](./docs/masked_loss_README.md) for details.

- LoRA training in SDXL now supports block-wise learning rates and block-wise dim (rank). PR [#1331](https://github.com/kohya-ss/sd-scripts/pull/1331) 
  - Specify the learning rate and dim (rank) for each block.
  - See [Block-wise learning rates in LoRA](./docs/train_network_README-ja.md#階層別学習率) for details (Japanese only).

- Negative learning rates can now be specified during SDXL model training. PR [#1277](https://github.com/kohya-ss/sd-scripts/pull/1277) Thanks to Cauldrath!
  - The model is trained to move away from the training images, so the model is easily collapsed. Use with caution. A value close to 0 is recommended.
  - When specifying from the command line, use `=` like `--learning_rate=-1e-7`.

- Training scripts can now output training settings to wandb or Tensor Board logs. Specify the `--log_config` option. PR [#1285](https://github.com/kohya-ss/sd-scripts/pull/1285)  Thanks to ccharest93, plucked, rockerBOO, and VelocityRa!
  - Some settings, such as API keys and directory specifications, are not output due to security issues.

- The ControlNet training script `train_controlnet.py` for SD1.5/2.x was not working, but it has been fixed. PR [#1284](https://github.com/kohya-ss/sd-scripts/pull/1284) Thanks to sdbds!

- `train_network.py` and `sdxl_train_network.py` now restore the order/position of data loading from DataSet when resuming training. PR [#1353](https://github.com/kohya-ss/sd-scripts/pull/1353) [#1359](https://github.com/kohya-ss/sd-scripts/pull/1359) Thanks to KohakuBlueleaf!
  - This resolves the issue where the order of data loading from DataSet changes when resuming training.
  - Specify the `--skip_until_initial_step` option to skip data loading until the specified step. If not specified, data loading starts from the beginning of the DataSet (same as before).
  - If `--resume` is specified, the step saved in the state is used.
  - Specify the `--initial_step` or `--initial_epoch` option to skip data loading until the specified step or epoch. Use these options in conjunction with `--skip_until_initial_step`. These options can be used without `--resume` (use them when resuming training with `--network_weights`).

- An option `--disable_mmap_load_safetensors` is added to disable memory mapping when loading the model's .safetensors in SDXL. PR [#1266](https://github.com/kohya-ss/sd-scripts/pull/1266) Thanks to Zovjsra!
  - It seems that the model file loading is faster in the WSL environment etc.
  - Available in `sdxl_train.py`, `sdxl_train_network.py`, `sdxl_train_textual_inversion.py`, and `sdxl_train_control_net_lllite.py`.

- When there is an error in the cached latents file on disk, the file name is now displayed. PR [#1278](https://github.com/kohya-ss/sd-scripts/pull/1278) Thanks to Cauldrath!

- Fixed an error that occurs when specifying `--max_dataloader_n_workers` in `tag_images_by_wd14_tagger.py` when Onnx is not used. PR [#1291](
https://github.com/kohya-ss/sd-scripts/pull/1291) issue [#1290](
https://github.com/kohya-ss/sd-scripts/pull/1290) Thanks to frodo821!

- Fixed a bug that `caption_separator` cannot be specified in the subset in the dataset settings .toml file.  [#1312](https://github.com/kohya-ss/sd-scripts/pull/1312) and [#1313](https://github.com/kohya-ss/sd-scripts/pull/1312) Thanks to rockerBOO!

- Fixed a potential bug in ControlNet-LLLite training. PR [#1322](https://github.com/kohya-ss/sd-scripts/pull/1322) Thanks to aria1th!

- Fixed some bugs when using DeepSpeed. Related [#1247](https://github.com/kohya-ss/sd-scripts/pull/1247)

- Added a prompt option `--f` to `gen_imgs.py` to specify the file name when saving. Also, Diffusers-based keys for LoRA weights are now supported.

- SDXL の学習時に Fused optimizer が使えるようになりました。PR [#1259](https://github.com/kohya-ss/sd-scripts/pull/1259) 2kpr 氏に感謝します。
  - optimizer の backward pass に step を統合することで学習時のメモリ使用量を大きく削減します。学習結果は未適用時と同一ですが、メモリが潤沢にある場合は速度は遅くなります。
  - `sdxl_train.py` に `--fused_backward_pass` オプションを指定してください。現時点では optimizer は AdaFactor のみ対応しています。また gradient accumulation は使えません。
  - mixed precision は `no` のほうが `fp16` や `bf16` よりも使用メモリ量が少ないようです。
  - バッチサイズ 1、fp32 で 17GB 程度で学習可能なようです。`--full_bf16` オプションを指定するとさらに削減できます（精度は劣ります）。以前と同じメモリ使用量ではバッチサイズを増やせます。
  - PyTorch 2.1 以降の新 API `Tensor.register_post_accumulate_grad_hook(hook)` を使用しているため、PyTorch 2.1 以降が必要です。
  - 仕組み：通常は backward -> step の順で行うためすべての勾配を一時的にメモリに保持する必要があります。「backward と step の統合」はパラメータごとに backward/step を行って、勾配をすぐ反映することでメモリ使用量を削減します。パラメータ数が多いほど効果が大きいため、SDXL の学習以外（LoRA 等）ではほぼ効果がなく（メモリ使用量のピークが他の場所にあるため）、それらの学習スクリプトへの実装予定もありません。

- SDXL の学習時に optimizer group 機能を追加しました。PR [#1319](https://github.com/kohya-ss/sd-scripts/pull/1319)
  - Fused optimizer と同様の原理でメモリ使用量を削減します。学習結果や速度についても同様です。
  - `sdxl_train.py` に `--fused_optimizer_groups 10` のようにグループ数を指定してください。グループ数を増やすとメモリ使用量が削減されますが、速度は遅くなります。ある程度の数までしか効果がないため、4~10 程度を指定すると良いでしょう。
  - 任意の optimizer が使えますが、学習率を自動計算する optimizer （D-Adaptation や Prodigy など）は使えません。gradient accumulation は使えません。
  - `--fused_optimizer_groups` は `--fused_backward_pass` と併用できません。AdaFactor 使用時は Fused optimizer よりも若干メモリ使用量は大きくなります。PyTorch 2.1 以降が必要です。
  - 仕組み：Fused optimizer が optimizer 内で個別のパラメータについて backward/step を行っているのに対して、optimizer groups はパラメータをグループ化して複数の optimizer を作成し、それぞれ backward/step を行うことでメモリ使用量を削減します。Fused optimizer は optimizer 側の実装が必要ですが、optimizer groups は学習スクリプト側のみで実装されています。やはり SDXL の学習でのみ効果があります。

- LoRA+ がサポートされました。PR [#1233](https://github.com/kohya-ss/sd-scripts/pull/1233) rockerBOO 氏に感謝します。
  - LoRA の UP 側（LoRA-B）の学習率を上げることで学習速度の向上を図る手法です。倍数で指定します。元の論文では 16 が推奨されていますが、データセット等にもよりますので、適宜調整してください。PR もあわせてご覧ください。
  - `--network_args` で `loraplus_lr_ratio` を指定します。例：`--network_args "loraplus_lr_ratio=16"`
  - `loraplus_unet_lr_ratio` と `loraplus_lr_ratio` で、U-Net および Text Encoder に個別の値を指定することも可能です。
    - 例：`--network_args "loraplus_unet_lr_ratio=16" "loraplus_text_encoder_lr_ratio=4"` または `--network_args "loraplus_lr_ratio=16" "loraplus_text_encoder_lr_ratio=4"` など
  - `network_module` の `networks.lora` および `networks.dylora` で使用可能です。

- 画像の透明度（アルファチャネル）をロス計算時のマスクとして使用する機能が追加されました。PR [#1223](https://github.com/kohya-ss/sd-scripts/pull/1223) u-haru 氏に感謝します。
  - 透明部分が学習時に無視されるようになります。学習スクリプトに `--alpha_mask` オプションを指定するか、データセット設定ファイルに `alpha_mask = true` を指定してください。
  - 詳細は [マスクロスについて](./docs/masked_loss_README-ja.md) をご覧ください。

- SDXL の LoRA で階層別学習率、階層別 dim (rank) をサポートしました。PR [#1331](https://github.com/kohya-ss/sd-scripts/pull/1331) 
  - ブロックごとに学習率および dim (rank) を指定することができます。
  - 詳細は [LoRA の階層別学習率](./docs/train_network_README-ja.md#階層別学習率) をご覧ください。

- `sdxl_train.py` での SDXL モデル学習時に負の学習率が指定できるようになりました。PR [#1277](https://github.com/kohya-ss/sd-scripts/pull/1277) Cauldrath 氏に感謝します。
  - 学習画像から離れるように学習するため、モデルは容易に崩壊します。注意して使用してください。0 に近い値を推奨します。
  - コマンドラインから指定する場合、`--learning_rate=-1e-7` のように`=` を使ってください。

- 各学習スクリプトで学習設定を wandb や Tensor Board などのログに出力できるようになりました。`--log_config` オプションを指定してください。PR [#1285](https://github.com/kohya-ss/sd-scripts/pull/1285)  ccharest93 氏、plucked 氏、rockerBOO 氏および VelocityRa 氏に感謝します。
  - API キーや各種ディレクトリ指定など、一部の設定はセキュリティ上の問題があるため出力されません。

- SD1.5/2.x 用の ControlNet 学習スクリプト `train_controlnet.py` が動作しなくなっていたのが修正されました。PR [#1284](https://github.com/kohya-ss/sd-scripts/pull/1284) sdbds 氏に感謝します。

- `train_network.py` および `sdxl_train_network.py` で、学習再開時に DataSet の読み込み順についても復元できるようになりました。PR [#1353](https://github.com/kohya-ss/sd-scripts/pull/1353) [#1359](https://github.com/kohya-ss/sd-scripts/pull/1359) KohakuBlueleaf 氏に感謝します。
  - これにより、学習再開時に DataSet の読み込み順が変わってしまう問題が解消されます。
  - `--skip_until_initial_step` オプションを指定すると、指定したステップまで DataSet 読み込みをスキップします。指定しない場合の動作は変わりません（DataSet の最初から読み込みます）
  - `--resume` オプションを指定すると、state に保存されたステップ数が使用されます。
  - `--initial_step` または `--initial_epoch` オプションを指定すると、指定したステップまたはエポックまで DataSet 読み込みをスキップします。これらのオプションは `--skip_until_initial_step` と併用してください。またこれらのオプションは `--resume` と併用しなくても使えます（`--network_weights` を用いた学習再開時などにお使いください ）。

- SDXL でモデルの .safetensors を読み込む際にメモリマッピングを無効化するオプション `--disable_mmap_load_safetensors` が追加されました。PR [#1266](https://github.com/kohya-ss/sd-scripts/pull/1266) Zovjsra 氏に感謝します。
  - WSL 環境等でモデルファイルの読み込みが高速化されるようです。
  - `sdxl_train.py`、`sdxl_train_network.py`、`sdxl_train_textual_inversion.py`、`sdxl_train_control_net_lllite.py` で使用可能です。

- ディスクにキャッシュされた latents ファイルに何らかのエラーがあったとき、そのファイル名が表示されるようになりました。 PR [#1278](https://github.com/kohya-ss/sd-scripts/pull/1278) Cauldrath 氏に感謝します。

- `tag_images_by_wd14_tagger.py` で Onnx 未使用時に `--max_dataloader_n_workers` を指定するとエラーになる不具合が修正されました。 PR [#1291](
https://github.com/kohya-ss/sd-scripts/pull/1291) issue [#1290](
https://github.com/kohya-ss/sd-scripts/pull/1290) frodo821 氏に感謝します。

- データセット設定の .toml ファイルで、`caption_separator` が subset に指定できない不具合が修正されました。 PR [#1312](https://github.com/kohya-ss/sd-scripts/pull/1312) および [#1313](https://github.com/kohya-ss/sd-scripts/pull/1313) rockerBOO 氏に感謝します。

- ControlNet-LLLite 学習時の潜在バグが修正されました。 PR [#1322](https://github.com/kohya-ss/sd-scripts/pull/1322) aria1th 氏に感謝します。

- DeepSpeed 使用時のいくつかのバグを修正しました。関連 [#1247](https://github.com/kohya-ss/sd-scripts/pull/1247)

- `gen_imgs.py` のプロンプトオプションに、保存時のファイル名を指定する `--f` オプションを追加しました。また同スクリプトで Diffusers ベースのキーを持つ LoRA の重みに対応しました。

=======
### Oct 26, 2024 / 2024-10-26: 

- Fixed a bug in `svd_merge_lora.py`, `sdxl_merge_lora.py`, and `resize_lora.py` where the hash value of LoRA metadata was not correctly calculated when the `save_precision` was different from the  `precision` used in the calculation. See issue [#1722](https://github.com/kohya-ss/sd-scripts/pull/1722) for details. Thanks to JujoHotaru for raising the issue.
- It will be included in the next release.

- `svd_merge_lora.py`、`sdxl_merge_lora.py`、`resize_lora.py`で、保存時の精度が計算時の精度と異なる場合、LoRAメタデータのハッシュ値が正しく計算されない不具合を修正しました。詳細は issue [#1722](https://github.com/kohya-ss/sd-scripts/pull/1722) をご覧ください。問題提起していただいた JujoHotaru 氏に感謝します。
- 以上は次回リリースに含まれます。
>>>>>>> 56b4ea96

### Sep 13, 2024 / 2024-09-13: 

- `sdxl_merge_lora.py` now supports OFT. Thanks to Maru-mee for the PR [#1580](https://github.com/kohya-ss/sd-scripts/pull/1580). 
- `svd_merge_lora.py` now supports LBW. Thanks to terracottahaniwa. See PR [#1575](https://github.com/kohya-ss/sd-scripts/pull/1575) for details.
- `sdxl_merge_lora.py` also supports LBW. 
- See [LoRA Block Weight](https://github.com/hako-mikan/sd-webui-lora-block-weight) by hako-mikan for details on LBW.
- These will be included in the next release.

- `sdxl_merge_lora.py` が OFT をサポートされました。PR [#1580](https://github.com/kohya-ss/sd-scripts/pull/1580) Maru-mee 氏に感謝します。
- `svd_merge_lora.py` で LBW がサポートされました。PR [#1575](https://github.com/kohya-ss/sd-scripts/pull/1575) terracottahaniwa 氏に感謝します。
- `sdxl_merge_lora.py` でも LBW がサポートされました。
- LBW の詳細は hako-mikan 氏の [LoRA Block Weight](https://github.com/hako-mikan/sd-webui-lora-block-weight) をご覧ください。
- 以上は次回リリースに含まれます。

### Jun 23, 2024 / 2024-06-23: 

- Fixed `cache_latents.py` and `cache_text_encoder_outputs.py` not working. (Will be included in the next release.)

- `cache_latents.py` および `cache_text_encoder_outputs.py` が動作しなくなっていたのを修正しました。（次回リリースに含まれます。）

### Apr 7, 2024 / 2024-04-07: v0.8.7

- The default value of `huber_schedule` in Scheduled Huber Loss is changed from `exponential` to `snr`, which is expected to give better results.

- Scheduled Huber Loss の `huber_schedule` のデフォルト値を `exponential` から、より良い結果が期待できる `snr` に変更しました。

### Apr 7, 2024 / 2024-04-07: v0.8.6

#### Highlights

- The dependent libraries are updated. Please see [Upgrade](#upgrade) and update the libraries.
  - Especially `imagesize` is newly added, so if you cannot update the libraries immediately, please install with `pip install imagesize==1.4.1` separately.
  - `bitsandbytes==0.43.0`, `prodigyopt==1.0`, `lion-pytorch==0.0.6` are included in the requirements.txt.
    - `bitsandbytes` no longer requires complex procedures as it now officially supports Windows.  
  - Also, the PyTorch version is updated to 2.1.2 (PyTorch does not need to be updated immediately). In the upgrade procedure, PyTorch is not updated, so please manually install or update torch, torchvision, xformers if necessary (see [Upgrade PyTorch](#upgrade-pytorch)).
- When logging to wandb is enabled, the entire command line is exposed. Therefore, it is recommended to write wandb API key and HuggingFace token in the configuration file (`.toml`). Thanks to bghira for raising the issue.
  - A warning is displayed at the start of training if such information is included in the command line.
  - Also, if there is an absolute path, the path may be exposed, so it is recommended to specify a relative path or write it in the configuration file. In such cases, an INFO log is displayed.
  - See [#1123](https://github.com/kohya-ss/sd-scripts/pull/1123) and PR [#1240](https://github.com/kohya-ss/sd-scripts/pull/1240) for details.
- Colab seems to stop with log output. Try specifying `--console_log_simple` option in the training script to disable rich logging.
- Other improvements include the addition of masked loss, scheduled Huber Loss, DeepSpeed support, dataset settings improvements, and image tagging improvements. See below for details.

#### Training scripts

- `train_network.py` and `sdxl_train_network.py` are modified to record some dataset settings in the metadata of the trained model (`caption_prefix`, `caption_suffix`, `keep_tokens_separator`, `secondary_separator`, `enable_wildcard`).
- Fixed a bug that U-Net and Text Encoders are included in the state in `train_network.py` and `sdxl_train_network.py`. The saving and loading of the state are faster, the file size is smaller, and the memory usage when loading is reduced.
- DeepSpeed is supported. PR [#1101](https://github.com/kohya-ss/sd-scripts/pull/1101)  and [#1139](https://github.com/kohya-ss/sd-scripts/pull/1139) Thanks to BootsofLagrangian! See PR [#1101](https://github.com/kohya-ss/sd-scripts/pull/1101) for details.
- The masked loss is supported in each training script. PR [#1207](https://github.com/kohya-ss/sd-scripts/pull/1207) See [Masked loss](#about-masked-loss) for details.
- Scheduled Huber Loss has been introduced to each training scripts. PR [#1228](https://github.com/kohya-ss/sd-scripts/pull/1228/) Thanks to kabachuha for the PR and cheald, drhead, and others for the discussion! See the PR and [Scheduled Huber Loss](#about-scheduled-huber-loss) for details.
- The options `--noise_offset_random_strength` and `--ip_noise_gamma_random_strength` are added to each training script. These options can be used to vary the noise offset and ip noise gamma in the range of 0 to the specified value. PR [#1177](https://github.com/kohya-ss/sd-scripts/pull/1177) Thanks to KohakuBlueleaf!
- The options `--save_state_on_train_end` are added to each training script. PR [#1168](https://github.com/kohya-ss/sd-scripts/pull/1168) Thanks to gesen2egee!
- The options `--sample_every_n_epochs` and `--sample_every_n_steps` in each training script now display a warning and ignore them when a number less than or equal to `0` is specified. Thanks to S-Del for raising the issue.

#### Dataset settings

- The [English version of the dataset settings documentation](./docs/config_README-en.md) is added. PR [#1175](https://github.com/kohya-ss/sd-scripts/pull/1175) Thanks to darkstorm2150!
- The `.toml` file for the dataset config is now read in UTF-8 encoding. PR [#1167](https://github.com/kohya-ss/sd-scripts/pull/1167) Thanks to Horizon1704!
- Fixed a bug that the last subset settings are applied to all images when multiple subsets of regularization images are specified in the dataset settings. The settings for each subset are correctly applied to each image. PR [#1205](https://github.com/kohya-ss/sd-scripts/pull/1205) Thanks to feffy380!
- Some features are added to the dataset subset settings.
  - `secondary_separator` is added to specify the tag separator that is not the target of shuffling or dropping. 
    - Specify `secondary_separator=";;;"`. When you specify `secondary_separator`, the part is not shuffled or dropped. 
  - `enable_wildcard` is added. When set to `true`, the wildcard notation `{aaa|bbb|ccc}` can be used. The multi-line caption is also enabled.
  - `keep_tokens_separator` is updated to be used twice in the caption. When you specify `keep_tokens_separator="|||"`, the part divided by the second `|||` is not shuffled or dropped and remains at the end.
  - The existing features `caption_prefix` and `caption_suffix` can be used together. `caption_prefix` and `caption_suffix` are processed first, and then `enable_wildcard`, `keep_tokens_separator`, shuffling and dropping, and `secondary_separator` are processed in order.
  - See [Dataset config](./docs/config_README-en.md) for details.
- The dataset with DreamBooth method supports caching image information (size, caption). PR [#1178](https://github.com/kohya-ss/sd-scripts/pull/1178) and [#1206](https://github.com/kohya-ss/sd-scripts/pull/1206) Thanks to KohakuBlueleaf! See [DreamBooth method specific options](./docs/config_README-en.md#dreambooth-specific-options) for details.

#### Image tagging

- The support for v3 repositories is added to `tag_image_by_wd14_tagger.py` (`--onnx` option only). PR [#1192](https://github.com/kohya-ss/sd-scripts/pull/1192) Thanks to sdbds!
  - Onnx may need to be updated. Onnx is not installed by default, so please install or update it with `pip install onnx==1.15.0 onnxruntime-gpu==1.17.1` etc. Please also check the comments in `requirements.txt`.
- The model is now saved in the subdirectory as `--repo_id` in `tag_image_by_wd14_tagger.py` . This caches multiple repo_id models. Please delete unnecessary files under `--model_dir`.
- Some options are added to `tag_image_by_wd14_tagger.py`.
  - Some are added in PR [#1216](https://github.com/kohya-ss/sd-scripts/pull/1216) Thanks to Disty0!
  - Output rating tags `--use_rating_tags` and `--use_rating_tags_as_last_tag`
  - Output character tags first `--character_tags_first`
  - Expand character tags and series `--character_tag_expand`
  - Specify tags to output first `--always_first_tags`
  - Replace tags `--tag_replacement`
  - See [Tagging documentation](./docs/wd14_tagger_README-en.md) for details.
- Fixed an error when specifying `--beam_search` and a value of 2 or more for `--num_beams` in `make_captions.py`.

#### About Masked loss

The masked loss is supported in each training script. To enable the masked loss, specify the `--masked_loss` option.

The feature is not fully tested, so there may be bugs. If you find any issues, please open an Issue.

ControlNet dataset is used to specify the mask. The mask images should be the RGB images. The pixel value 255 in R channel is treated as the mask (the loss is calculated only for the pixels with the mask), and 0 is treated as the non-mask. The pixel values 0-255 are converted to 0-1 (i.e., the pixel value 128 is treated as the half weight of the loss). See details for the dataset specification in the [LLLite documentation](./docs/train_lllite_README.md#preparing-the-dataset).

#### About Scheduled Huber Loss

Scheduled Huber Loss has been introduced to each training scripts. This is a method to improve robustness against outliers or anomalies (data corruption) in the training data.

With the traditional MSE (L2) loss function, the impact of outliers could be significant, potentially leading to a degradation in the quality of generated images. On the other hand, while the Huber loss function can suppress the influence of outliers, it tends to compromise the reproduction of fine details in images.

To address this, the proposed method employs a clever application of the Huber loss function. By scheduling the use of Huber loss in the early stages of training (when noise is high) and MSE in the later stages, it strikes a balance between outlier robustness and fine detail reproduction.

Experimental results have confirmed that this method achieves higher accuracy on data containing outliers compared to pure Huber loss or MSE. The increase in computational cost is minimal.

The newly added arguments loss_type, huber_schedule, and huber_c allow for the selection of the loss function type (Huber, smooth L1, MSE), scheduling method (exponential, constant, SNR), and Huber's parameter. This enables optimization based on the characteristics of the dataset.

See PR [#1228](https://github.com/kohya-ss/sd-scripts/pull/1228/) for details.

- `loss_type`: Specify the loss function type. Choose `huber` for Huber loss, `smooth_l1` for smooth L1 loss, and `l2` for MSE loss. The default is `l2`, which is the same as before.
- `huber_schedule`: Specify the scheduling method. Choose `exponential`, `constant`, or `snr`. The default is `snr`.
- `huber_c`: Specify the Huber's parameter. The default is `0.1`.

Please read [Releases](https://github.com/kohya-ss/sd-scripts/releases) for recent updates.

#### 主要な変更点

- 依存ライブラリが更新されました。[アップグレード](./README-ja.md#アップグレード) を参照しライブラリを更新してください。
  - 特に `imagesize` が新しく追加されていますので、すぐにライブラリの更新ができない場合は `pip install imagesize==1.4.1` で個別にインストールしてください。
  - `bitsandbytes==0.43.0`、`prodigyopt==1.0`、`lion-pytorch==0.0.6` が requirements.txt に含まれるようになりました。
    - `bitsandbytes` が公式に Windows をサポートしたため複雑な手順が不要になりました。
  - また PyTorch のバージョンを 2.1.2 に更新しました。PyTorch はすぐに更新する必要はありません。更新時は、アップグレードの手順では PyTorch が更新されませんので、torch、torchvision、xformers を手動でインストールしてください。
- wandb へのログ出力が有効の場合、コマンドライン全体が公開されます。そのため、コマンドラインに wandb の API キーや HuggingFace のトークンなどが含まれる場合、設定ファイル（`.toml`）への記載をお勧めします。問題提起していただいた bghira 氏に感謝します。
  - このような場合には学習開始時に警告が表示されます。
  - また絶対パスの指定がある場合、そのパスが公開される可能性がありますので、相対パスを指定するか設定ファイルに記載することをお勧めします。このような場合は INFO ログが表示されます。
  - 詳細は [#1123](https://github.com/kohya-ss/sd-scripts/pull/1123) および PR [#1240](https://github.com/kohya-ss/sd-scripts/pull/1240) をご覧ください。
- Colab での動作時、ログ出力で停止してしまうようです。学習スクリプトに `--console_log_simple` オプションを指定し、rich のロギングを無効してお試しください。
- その他、マスクロス追加、Scheduled Huber Loss 追加、DeepSpeed 対応、データセット設定の改善、画像タグ付けの改善などがあります。詳細は以下をご覧ください。

#### 学習スクリプト

- `train_network.py` および `sdxl_train_network.py` で、学習したモデルのメタデータに一部のデータセット設定が記録されるよう修正しました（`caption_prefix`、`caption_suffix`、`keep_tokens_separator`、`secondary_separator`、`enable_wildcard`）。
- `train_network.py` および `sdxl_train_network.py` で、state に U-Net および Text Encoder が含まれる不具合を修正しました。state の保存、読み込みが高速化され、ファイルサイズも小さくなり、また読み込み時のメモリ使用量も削減されます。
- DeepSpeed がサポートされました。PR [#1101](https://github.com/kohya-ss/sd-scripts/pull/1101) 、[#1139](https://github.com/kohya-ss/sd-scripts/pull/1139) BootsofLagrangian 氏に感謝します。詳細は PR [#1101](https://github.com/kohya-ss/sd-scripts/pull/1101) をご覧ください。
- 各学習スクリプトでマスクロスをサポートしました。PR [#1207](https://github.com/kohya-ss/sd-scripts/pull/1207) 詳細は [マスクロスについて](#マスクロスについて) をご覧ください。
- 各学習スクリプトに Scheduled Huber Loss を追加しました。PR [#1228](https://github.com/kohya-ss/sd-scripts/pull/1228/) ご提案いただいた kabachuha 氏、および議論を深めてくださった cheald 氏、drhead 氏を始めとする諸氏に感謝します。詳細は当該 PR および [Scheduled Huber Loss について](#scheduled-huber-loss-について) をご覧ください。
- 各学習スクリプトに、noise offset、ip noise gammaを、それぞれ 0~指定した値の範囲で変動させるオプション `--noise_offset_random_strength` および `--ip_noise_gamma_random_strength` が追加されました。 PR [#1177](https://github.com/kohya-ss/sd-scripts/pull/1177) KohakuBlueleaf 氏に感謝します。
- 各学習スクリプトに、学習終了時に state を保存する `--save_state_on_train_end` オプションが追加されました。 PR [#1168](https://github.com/kohya-ss/sd-scripts/pull/1168) gesen2egee 氏に感謝します。
- 各学習スクリプトで `--sample_every_n_epochs` および `--sample_every_n_steps` オプションに `0` 以下の数値を指定した時、警告を表示するとともにそれらを無視するよう変更しました。問題提起していただいた S-Del 氏に感謝します。

#### データセット設定

- データセット設定の `.toml` ファイルが UTF-8 encoding で読み込まれるようになりました。PR [#1167](https://github.com/kohya-ss/sd-scripts/pull/1167) Horizon1704 氏に感謝します。
- データセット設定で、正則化画像のサブセットを複数指定した時、最後のサブセットの各種設定がすべてのサブセットの画像に適用される不具合が修正されました。それぞれのサブセットの設定が、それぞれの画像に正しく適用されます。PR [#1205](https://github.com/kohya-ss/sd-scripts/pull/1205) feffy380 氏に感謝します。
- データセットのサブセット設定にいくつかの機能を追加しました。
  - シャッフルの対象とならないタグ分割識別子の指定 `secondary_separator` を追加しました。`secondary_separator=";;;"` のように指定します。`secondary_separator` で区切ることで、その部分はシャッフル、drop 時にまとめて扱われます。
  - `enable_wildcard` を追加しました。`true` にするとワイルドカード記法 `{aaa|bbb|ccc}` が使えます。また複数行キャプションも有効になります。
  - `keep_tokens_separator` をキャプション内に 2 つ使えるようにしました。たとえば `keep_tokens_separator="|||"` と指定したとき、`1girl, hatsune miku, vocaloid ||| stage, mic ||| best quality, rating: general` とキャプションを指定すると、二番目の `|||` で分割された部分はシャッフル、drop されず末尾に残ります。
  - 既存の機能 `caption_prefix` と `caption_suffix` とあわせて使えます。`caption_prefix` と `caption_suffix` は一番最初に処理され、その後、ワイルドカード、`keep_tokens_separator`、シャッフルおよび drop、`secondary_separator` の順に処理されます。
  - 詳細は [データセット設定](./docs/config_README-ja.md) をご覧ください。
- DreamBooth 方式の DataSet で画像情報（サイズ、キャプション）をキャッシュする機能が追加されました。PR [#1178](https://github.com/kohya-ss/sd-scripts/pull/1178)、[#1206](https://github.com/kohya-ss/sd-scripts/pull/1206) KohakuBlueleaf 氏に感謝します。詳細は [データセット設定](./docs/config_README-ja.md#dreambooth-方式専用のオプション) をご覧ください。
- データセット設定の[英語版ドキュメント](./docs/config_README-en.md) が追加されました。PR [#1175](https://github.com/kohya-ss/sd-scripts/pull/1175) darkstorm2150 氏に感謝します。

#### 画像のタグ付け

- `tag_image_by_wd14_tagger.py` で v3 のリポジトリがサポートされました（`--onnx` 指定時のみ有効）。 PR [#1192](https://github.com/kohya-ss/sd-scripts/pull/1192) sdbds 氏に感謝します。
  - Onnx のバージョンアップが必要になるかもしれません。デフォルトでは Onnx はインストールされていませんので、`pip install onnx==1.15.0 onnxruntime-gpu==1.17.1` 等でインストール、アップデートしてください。`requirements.txt` のコメントもあわせてご確認ください。
- `tag_image_by_wd14_tagger.py` で、モデルを`--repo_id` のサブディレクトリに保存するようにしました。これにより複数のモデルファイルがキャッシュされます。`--model_dir` 直下の不要なファイルは削除願います。
- `tag_image_by_wd14_tagger.py` にいくつかのオプションを追加しました。
  - 一部は PR [#1216](https://github.com/kohya-ss/sd-scripts/pull/1216) で追加されました。Disty0 氏に感謝します。
  - レーティングタグを出力する `--use_rating_tags` および `--use_rating_tags_as_last_tag`
  - キャラクタタグを最初に出力する `--character_tags_first`
  - キャラクタタグとシリーズを展開する `--character_tag_expand`
  - 常に最初に出力するタグを指定する `--always_first_tags`
  - タグを置換する `--tag_replacement`
  - 詳細は [タグ付けに関するドキュメント](./docs/wd14_tagger_README-ja.md) をご覧ください。
- `make_captions.py` で `--beam_search` を指定し `--num_beams` に2以上の値を指定した時のエラーを修正しました。

#### マスクロスについて

各学習スクリプトでマスクロスをサポートしました。マスクロスを有効にするには `--masked_loss` オプションを指定してください。

機能は完全にテストされていないため、不具合があるかもしれません。その場合は Issue を立てていただけると助かります。

マスクの指定には ControlNet データセットを使用します。マスク画像は RGB 画像である必要があります。R チャンネルのピクセル値 255 がロス計算対象、0 がロス計算対象外になります。0-255 の値は、0-1 の範囲に変換されます（つまりピクセル値 128 の部分はロスの重みが半分になります）。データセットの詳細は [LLLite ドキュメント](./docs/train_lllite_README-ja.md#データセットの準備) をご覧ください。

#### Scheduled Huber Loss について

各学習スクリプトに、学習データ中の異常値や外れ値（data corruption）への耐性を高めるための手法、Scheduled Huber Lossが導入されました。

従来のMSE（L2）損失関数では、異常値の影響を大きく受けてしまい、生成画像の品質低下を招く恐れがありました。一方、Huber損失関数は異常値の影響を抑えられますが、画像の細部再現性が損なわれがちでした。

この手法ではHuber損失関数の適用を工夫し、学習の初期段階（ノイズが大きい場合）ではHuber損失を、後期段階ではMSEを用いるようスケジューリングすることで、異常値耐性と細部再現性のバランスを取ります。

実験の結果では、この手法が純粋なHuber損失やMSEと比べ、異常値を含むデータでより高い精度を達成することが確認されています。また計算コストの増加はわずかです。

具体的には、新たに追加された引数loss_type、huber_schedule、huber_cで、損失関数の種類（Huber, smooth L1, MSE）とスケジューリング方法（exponential, constant, SNR）を選択できます。これによりデータセットに応じた最適化が可能になります。

詳細は PR [#1228](https://github.com/kohya-ss/sd-scripts/pull/1228/) をご覧ください。

- `loss_type` : 損失関数の種類を指定します。`huber` で Huber損失、`smooth_l1` で smooth L1 損失、`l2` で MSE 損失を選択します。デフォルトは `l2` で、従来と同様です。
- `huber_schedule` : スケジューリング方法を指定します。`exponential` で指数関数的、`constant` で一定、`snr` で信号対雑音比に基づくスケジューリングを選択します。デフォルトは `snr` です。
- `huber_c` : Huber損失のパラメータを指定します。デフォルトは `0.1` です。

PR 内でいくつかの比較が共有されています。この機能を試す場合、最初は `--loss_type smooth_l1 --huber_schedule snr --huber_c 0.1` などで試してみるとよいかもしれません。

最近の更新情報は [Release](https://github.com/kohya-ss/sd-scripts/releases) をご覧ください。

## Additional Information

### Naming of LoRA

The LoRA supported by `train_network.py` has been named to avoid confusion. The documentation has been updated. The following are the names of LoRA types in this repository.

1. __LoRA-LierLa__ : (LoRA for __Li__ n __e__ a __r__  __La__ yers)

    LoRA for Linear layers and Conv2d layers with 1x1 kernel

2. __LoRA-C3Lier__ : (LoRA for __C__ olutional layers with __3__ x3 Kernel and  __Li__ n __e__ a __r__ layers)

    In addition to 1., LoRA for Conv2d layers with 3x3 kernel 
    
LoRA-LierLa is the default LoRA type for `train_network.py` (without `conv_dim` network arg). 
<!-- 
LoRA-LierLa can be used with [our extension](https://github.com/kohya-ss/sd-webui-additional-networks) for AUTOMATIC1111's Web UI, or with the built-in LoRA feature of the Web UI.

To use LoRA-C3Lier with Web UI, please use our extension. 
-->

### Sample image generation during training
  A prompt file might look like this, for example

```
# prompt 1
masterpiece, best quality, (1girl), in white shirts, upper body, looking at viewer, simple background --n low quality, worst quality, bad anatomy,bad composition, poor, low effort --w 768 --h 768 --d 1 --l 7.5 --s 28

# prompt 2
masterpiece, best quality, 1boy, in business suit, standing at street, looking back --n (low quality, worst quality), bad anatomy,bad composition, poor, low effort --w 576 --h 832 --d 2 --l 5.5 --s 40
```

  Lines beginning with `#` are comments. You can specify options for the generated image with options like `--n` after the prompt. The following can be used.

  * `--n` Negative prompt up to the next option.
  * `--w` Specifies the width of the generated image.
  * `--h` Specifies the height of the generated image.
  * `--d` Specifies the seed of the generated image.
  * `--l` Specifies the CFG scale of the generated image.
  * `--s` Specifies the number of steps in the generation.

  The prompt weighting such as `( )` and `[ ]` are working.<|MERGE_RESOLUTION|>--- conflicted
+++ resolved
@@ -137,7 +137,6 @@
 
 ## Change History
 
-<<<<<<< HEAD
 ### Working in progress
 
 - __important__ The dependent libraries are updated. Please see [Upgrade](#upgrade) and update the libraries.
@@ -317,7 +316,7 @@
 
 - `gen_imgs.py` のプロンプトオプションに、保存時のファイル名を指定する `--f` オプションを追加しました。また同スクリプトで Diffusers ベースのキーを持つ LoRA の重みに対応しました。
 
-=======
+
 ### Oct 26, 2024 / 2024-10-26: 
 
 - Fixed a bug in `svd_merge_lora.py`, `sdxl_merge_lora.py`, and `resize_lora.py` where the hash value of LoRA metadata was not correctly calculated when the `save_precision` was different from the  `precision` used in the calculation. See issue [#1722](https://github.com/kohya-ss/sd-scripts/pull/1722) for details. Thanks to JujoHotaru for raising the issue.
@@ -325,7 +324,6 @@
 
 - `svd_merge_lora.py`、`sdxl_merge_lora.py`、`resize_lora.py`で、保存時の精度が計算時の精度と異なる場合、LoRAメタデータのハッシュ値が正しく計算されない不具合を修正しました。詳細は issue [#1722](https://github.com/kohya-ss/sd-scripts/pull/1722) をご覧ください。問題提起していただいた JujoHotaru 氏に感謝します。
 - 以上は次回リリースに含まれます。
->>>>>>> 56b4ea96
 
 ### Sep 13, 2024 / 2024-09-13: 
 

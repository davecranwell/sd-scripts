--- conflicted
+++ resolved
@@ -63,12 +63,9 @@
 from library.lpw_stable_diffusion import StableDiffusionLongPromptWeightingPipeline
 import library.model_util as model_util
 import library.huggingface_util as huggingface_util
-<<<<<<< HEAD
 from library.attention_processors import FlashAttnProcessor
 from library.hypernetwork import replace_attentions_for_hypernetwork
-=======
 from library.original_unet import UNet2DConditionModel
->>>>>>> c4269b5e
 
 # Tokenizer: checkpointから読み込むのではなくあらかじめ提供されているものを使う
 TOKENIZER_PATH = "openai/clip-vit-large-patch14"
@@ -2015,60 +2012,58 @@
 
 
 
-<<<<<<< HEAD
-def replace_unet_modules(unet: diffusers.models.unet_2d_condition.UNet2DConditionModel, mem_eff_attn, xformers):
-    replace_attentions_for_hypernetwork()
-    # unet is not used currently, but it is here for future use
-    unet.enable_xformers_memory_efficient_attention()
-    return
-    if mem_eff_attn:
-        unet.set_attn_processor(FlashAttnProcessor())
-    elif xformers:
-        unet.enable_xformers_memory_efficient_attention()
-
-
-def replace_unet_cross_attn_to_xformers():
-    print("CrossAttention.forward has been replaced to enable xformers.")
-    try:
-        import xformers.ops
-    except ImportError:
-        raise ImportError("No xformers / xformersがインストールされていないようです")
-
-    def forward_xformers(self, x, context=None, mask=None):
-        h = self.heads
-        q_in = self.to_q(x)
-
-        context = default(context, x)
-        context = context.to(x.dtype)
-
-        if hasattr(self, "hypernetwork") and self.hypernetwork is not None:
-            context_k, context_v = self.hypernetwork.forward(x, context)
-            context_k = context_k.to(x.dtype)
-            context_v = context_v.to(x.dtype)
-        else:
-            context_k = context
-            context_v = context
-
-        k_in = self.to_k(context_k)
-        v_in = self.to_v(context_v)
-
-        q, k, v = map(lambda t: rearrange(t, "b n (h d) -> b n h d", h=h), (q_in, k_in, v_in))
-        del q_in, k_in, v_in
-
-        q = q.contiguous()
-        k = k.contiguous()
-        v = v.contiguous()
-        out = xformers.ops.memory_efficient_attention(q, k, v, attn_bias=None)  # 最適なのを選んでくれる
-
-        out = rearrange(out, "b n h d -> b n (h d)", h=h)
-
-        # diffusers 0.7.0~
-        out = self.to_out[0](out)
-        out = self.to_out[1](out)
-        return out
-
-    diffusers.models.attention.CrossAttention.forward = forward_xformers
-=======
+# def replace_unet_modules(unet: diffusers.models.unet_2d_condition.UNet2DConditionModel, mem_eff_attn, xformers):
+#     replace_attentions_for_hypernetwork()
+#     # unet is not used currently, but it is here for future use
+#     unet.enable_xformers_memory_efficient_attention()
+#     return
+#     if mem_eff_attn:
+#         unet.set_attn_processor(FlashAttnProcessor())
+#     elif xformers:
+#         unet.enable_xformers_memory_efficient_attention()
+
+
+# def replace_unet_cross_attn_to_xformers():
+#     print("CrossAttention.forward has been replaced to enable xformers.")
+#     try:
+#         import xformers.ops
+#     except ImportError:
+#         raise ImportError("No xformers / xformersがインストールされていないようです")
+
+#     def forward_xformers(self, x, context=None, mask=None):
+#         h = self.heads
+#         q_in = self.to_q(x)
+
+#         context = default(context, x)
+#         context = context.to(x.dtype)
+
+#         if hasattr(self, "hypernetwork") and self.hypernetwork is not None:
+#             context_k, context_v = self.hypernetwork.forward(x, context)
+#             context_k = context_k.to(x.dtype)
+#             context_v = context_v.to(x.dtype)
+#         else:
+#             context_k = context
+#             context_v = context
+
+#         k_in = self.to_k(context_k)
+#         v_in = self.to_v(context_v)
+
+#         q, k, v = map(lambda t: rearrange(t, "b n (h d) -> b n h d", h=h), (q_in, k_in, v_in))
+#         del q_in, k_in, v_in
+
+#         q = q.contiguous()
+#         k = k.contiguous()
+#         v = v.contiguous()
+#         out = xformers.ops.memory_efficient_attention(q, k, v, attn_bias=None)  # 最適なのを選んでくれる
+
+#         out = rearrange(out, "b n h d -> b n (h d)", h=h)
+
+#         # diffusers 0.7.0~
+#         out = self.to_out[0](out)
+#         out = self.to_out[1](out)
+#         return out
+
+#     diffusers.models.attention.CrossAttention.forward = forward_xformers
 def replace_unet_modules(unet:UNet2DConditionModel, mem_eff_attn, xformers, sdpa):
     if mem_eff_attn:
         print("Enable memory efficient attention for U-Net")
@@ -2079,7 +2074,6 @@
             import xformers.ops
         except ImportError:
             raise ImportError("No xformers / xformersがインストールされていないようです")
->>>>>>> c4269b5e
 
         unet.set_use_memory_efficient_attention(True, False)
     elif sdpa:
